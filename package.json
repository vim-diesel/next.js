{
  "name": "nextjs-project",
  "version": "0.0.0",
  "private": true,
  "workspaces": [
    "packages/*"
  ],
  "scripts": {
    "new-error": "plop error",
    "new-test": "plop test",
    "clean": "lerna clean -y && lerna bootstrap && lerna run clean && lerna exec 'node ../../scripts/rm.mjs dist'",
    "build": "turbo run build --remote-cache-timeout 60 --summarize true",
    "lerna": "lerna",
    "dev": "turbo run dev --parallel",
    "test-types": "tsc",
    "test-unit": "jest test/unit/ packages/next/ packages/font",
    "test-dev": "cross-env NEXT_TEST_MODE=dev pnpm testheadless",
    "test-start": "cross-env NEXT_TEST_MODE=start pnpm testheadless",
    "test-deploy": "cross-env NEXT_TEST_MODE=deploy pnpm testheadless",
    "testonly-dev": "cross-env NEXT_TEST_MODE=dev pnpm testonly",
    "testonly-start": "cross-env NEXT_TEST_MODE=start pnpm testonly",
    "testonly-deploy": "cross-env NEXT_TEST_MODE=deploy pnpm testonly",
    "test": "pnpm testheadless",
    "testonly": "jest --runInBand",
    "testheadless": "cross-env HEADLESS=true pnpm testonly",
    "genstats": "cross-env LOCAL_STATS=true node .github/actions/next-stats-action/src/index.js",
    "git-reset": "git reset --hard HEAD",
    "git-clean": "git clean -d -x -e node_modules -e packages -f",
    "typescript": "tsc --noEmit",
    "lint-typescript": "turbo run typescript",
    "lint-eslint": "eslint . --ext js,jsx,ts,tsx --max-warnings=0 --config .eslintrc.json --no-eslintrc",
    "lint-no-typescript": "run-p prettier-check lint-eslint lint-language",
    "types-and-precompiled": "run-p lint-typescript check-precompiled",
    "lint": "run-p test-types lint-typescript prettier-check lint-eslint lint-language",
    "lint-fix": "pnpm prettier-fix && eslint . --ext js,jsx,ts,tsx --fix --max-warnings=0 --config .eslintrc.json --no-eslintrc",
    "lint-language": "alex .",
    "prettier-check": "prettier --check .",
    "check-examples": "./scripts/check-examples.sh",
    "get-test-timings": "node run-tests.js --timings --write-timings -g 1/1",
    "prettier-fix": "prettier --write .",
    "types": "lerna run types --stream",
    "check-precompiled": "./scripts/check-pre-compiled.sh",
    "prepublishOnly": "turbo run build",
    "release-canary": "git checkout canary && git pull && lerna version prerelease --preid canary --force-publish && release --pre --skip-questions --show-url",
    "release-stable": "lerna version --force-publish",
    "publish-canary": "node -e 'import(\"open\").then(open => open.default(\"https://github.com/vercel/next.js/actions/workflows/trigger_release.yml\"))'",
    "publish-stable": "pnpm publish-canary",
    "lint-staged": "lint-staged",
    "next-with-deps": "./scripts/next-with-deps.sh",
    "next": "cross-env NEXT_TELEMETRY_DISABLED=1 node --trace-deprecation --enable-source-maps packages/next/dist/bin/next",
    "next-no-sourcemaps": "cross-env NEXT_TELEMETRY_DISABLED=1 node --trace-deprecation packages/next/dist/bin/next",
    "clean-trace-jaeger": "node scripts/rm.mjs test/integration/basic/.next && TRACE_TARGET=JAEGER pnpm next build test/integration/basic",
    "debug": "cross-env NEXT_TELEMETRY_DISABLED=1 node --inspect packages/next/dist/bin/next",
    "postinstall": "git config index.skipHash false && node scripts/install-native.mjs",
    "version": "pnpm install --no-frozen-lockfile && IS_PUBLISH=yes ./scripts/check-pre-compiled.sh && git add .",
    "prepare": "husky install",
    "sync-react": "node ./scripts/sync-react.js",
    "update-google-fonts": "node ./scripts/update-google-fonts.js"
  },
  "devDependencies": {
    "@actions/core": "1.10.1",
    "@babel/core": "7.22.5",
    "@babel/eslint-parser": "7.22.5",
    "@babel/generator": "7.22.5",
    "@babel/parser": "7.22.5",
    "@babel/plugin-proposal-object-rest-spread": "7.20.7",
    "@babel/preset-flow": "7.22.5",
    "@babel/preset-react": "7.22.5",
    "@edge-runtime/jest-environment": "2.3.4",
    "@emotion/cache": "11.11.0",
    "@emotion/react": "11.11.1",
    "@fullhuman/postcss-purgecss": "1.3.0",
    "@mdx-js/loader": "2.2.1",
    "@mdx-js/react": "2.2.1",
    "@next/bundle-analyzer": "workspace:*",
    "@next/env": "workspace:*",
    "@next/eslint-plugin-next": "workspace:*",
    "@next/font": "workspace:*",
    "@next/mdx": "workspace:*",
    "@next/plugin-storybook": "workspace:*",
    "@next/polyfill-module": "workspace:*",
    "@next/polyfill-nomodule": "workspace:*",
    "@next/swc": "workspace:*",
    "@next/third-parties": "workspace:*",
    "@opentelemetry/api": "1.4.1",
    "@picocss/pico": "1.5.10",
    "@svgr/webpack": "5.5.0",
    "@swc/cli": "0.1.55",
    "@swc/core": "1.3.85",
    "@swc/helpers": "0.5.2",
    "@testing-library/jest-dom": "6.1.2",
    "@testing-library/react": "13.0.0",
    "@types/cheerio": "0.22.16",
    "@types/cookie": "0.3.3",
    "@types/cross-spawn": "6.0.0",
    "@types/fs-extra": "8.1.0",
    "@types/glob": "7.1.1",
    "@types/html-validator": "5.0.3",
    "@types/http-proxy": "1.17.3",
    "@types/jest": "29.5.5",
    "@types/node": "20.2.5",
<<<<<<< HEAD
    "@types/react": "18.2.8",
    "@types/react-dom": "18.2.4",
=======
    "@types/node-fetch": "2.6.1",
    "@types/react": "18.2.28",
    "@types/react-dom": "18.2.13",
>>>>>>> 354705d1
    "@types/relay-runtime": "14.1.13",
    "@types/selenium-webdriver": "4.0.15",
    "@types/sharp": "0.29.3",
    "@types/string-hash": "1.1.1",
    "@types/trusted-types": "2.0.3",
    "@typescript-eslint/eslint-plugin": "6.1.0",
    "@typescript-eslint/parser": "6.1.0",
    "@vercel/fetch": "6.1.1",
    "@vercel/og": "0.5.15",
    "abort-controller": "3.0.0",
    "alex": "9.1.0",
    "amphtml-validator": "1.0.35",
    "ansi-escapes": "4.3.2",
    "async-sema": "3.0.1",
    "browserslist": "4.20.2",
    "buffer": "5.6.0",
    "cheerio": "0.22.0",
    "cookie": "0.4.1",
    "cors": "2.8.5",
    "coveralls": "3.0.3",
    "create-next-app": "workspace:*",
    "critters": "0.0.6",
    "cross-env": "6.0.3",
    "cross-spawn": "6.0.5",
    "dd-trace": "4.12.0",
    "es5-ext": "0.10.53",
    "escape-string-regexp": "2.0.0",
    "eslint": "7.24.0",
    "eslint-config-next": "workspace:*",
    "eslint-plugin-eslint-plugin": "4.3.0",
    "eslint-plugin-import": "2.22.1",
    "eslint-plugin-jest": "24.3.5",
    "eslint-plugin-jsdoc": "39.6.4",
    "eslint-plugin-react": "7.23.2",
    "eslint-plugin-react-hooks": "4.5.0",
    "event-stream": "4.0.1",
    "execa": "2.0.3",
    "expect-type": "0.14.2",
    "express": "4.17.0",
    "faker": "5.5.3",
    "faunadb": "2.6.1",
    "find-up": "4.1.0",
    "firebase": "7.14.5",
    "flat": "5.0.2",
    "fs-extra": "9.0.0",
    "get-port": "5.1.1",
    "get-port-please": "3.1.1",
    "glob": "7.1.6",
    "gzip-size": "5.1.1",
    "html-validator": "5.1.18",
    "http-proxy": "1.18.1",
    "husky": "8.0.0",
    "image-size": "0.9.3",
    "is-animated": "2.0.2",
    "isomorphic-unfetch": "3.0.0",
    "jest": "29.7.0",
    "jest-environment-jsdom": "29.7.0",
    "jest-extended": "4.0.2",
    "jest-junit": "16.0.0",
    "json5": "2.2.3",
    "ky": "0.19.1",
    "ky-universal": "0.6.0",
    "lerna": "4.0.0",
    "lint-staged": "10.1.7",
    "lodash": "4.17.20",
    "lost": "8.3.1",
    "minimatch": "3.0.4",
    "moment": "^2.24.0",
    "nanoid": "3.1.30",
    "next": "workspace:*",
    "npm-run-all": "4.1.5",
    "nprogress": "0.2.0",
    "octokit": "3.1.0",
    "open": "9.0.0",
    "outdent": "0.8.0",
    "pixrem": "5.0.0",
    "playwright-chromium": "1.35.1",
    "playwright-core": "1.35.1",
    "plop": "3.0.5",
    "postcss": "8.4.31",
    "postcss-nested": "4.2.1",
    "postcss-pseudoelements": "5.0.0",
    "postcss-short-size": "4.0.0",
    "postcss-trolling": "0.1.7",
    "prettier": "2.8.8",
    "pretty-bytes": "5.3.0",
    "pretty-ms": "7.0.0",
    "random-seed": "0.3.0",
    "react": "18.2.0",
    "react-17": "npm:react@17.0.2",
    "react-builtin": "npm:react@18.3.0-canary-d803f519e-20231020",
    "react-dom": "18.2.0",
    "react-dom-17": "npm:react-dom@17.0.2",
    "react-dom-builtin": "npm:react-dom@18.3.0-canary-d803f519e-20231020",
    "react-dom-experimental-builtin": "npm:react-dom@0.0.0-experimental-d803f519e-20231020",
    "react-experimental-builtin": "npm:react@0.0.0-experimental-d803f519e-20231020",
    "react-server-dom-turbopack": "18.3.0-canary-d803f519e-20231020",
    "react-server-dom-turbopack-experimental": "npm:react-server-dom-turbopack@0.0.0-experimental-d803f519e-20231020",
    "react-server-dom-webpack": "18.3.0-canary-d803f519e-20231020",
    "react-server-dom-webpack-experimental": "npm:react-server-dom-webpack@0.0.0-experimental-d803f519e-20231020",
    "react-ssr-prepass": "1.0.8",
    "react-virtualized": "9.22.3",
    "relay-compiler": "13.0.2",
    "relay-runtime": "13.0.2",
    "release": "6.3.1",
    "request-promise-core": "1.1.2",
    "resolve-from": "5.0.0",
    "sass": "1.54.0",
    "satori": "0.10.6",
    "scheduler-builtin": "npm:scheduler@0.24.0-canary-d803f519e-20231020",
    "scheduler-experimental-builtin": "npm:scheduler@0.0.0-experimental-d803f519e-20231020",
    "seedrandom": "3.0.5",
    "selenium-webdriver": "4.0.0-beta.4",
    "semver": "7.3.7",
    "shell-quote": "1.7.3",
    "strip-ansi": "6.0.0",
    "styled-components": "6.0.0-rc.3",
    "styled-jsx": "5.1.1",
    "styled-jsx-plugin-postcss": "3.0.2",
    "swr": "^2.0.0",
    "tailwindcss": "3.2.7",
    "taskr": "1.1.0",
    "tree-kill": "1.2.2",
    "tsec": "0.2.1",
    "turbo": "1.10.9",
    "typescript": "5.2.2",
    "unfetch": "4.2.0",
    "wait-port": "0.2.2",
    "webpack": "5.86.0",
    "webpack-bundle-analyzer": "4.7.0",
    "whatwg-fetch": "3.0.0",
    "ws": "8.2.3"
  },
  "resolutions": {
    "webpack": "5.86.0",
    "browserslist": "4.20.2",
    "caniuse-lite": "1.0.30001406",
    "@types/node": "20.2.5",
    "@babel/core": "7.22.5",
    "@babel/parser": "7.22.5",
    "@babel/types": "7.22.5",
    "@babel/traverse": "7.22.5",
    "@types/react": "18.2.28",
    "@types/react-dom": "18.2.13"
  },
  "engines": {
    "node": ">=18.17.0",
    "pnpm": "8.9.0"
  },
  "packageManager": "pnpm@8.9.0"
}<|MERGE_RESOLUTION|>--- conflicted
+++ resolved
@@ -99,14 +99,8 @@
     "@types/http-proxy": "1.17.3",
     "@types/jest": "29.5.5",
     "@types/node": "20.2.5",
-<<<<<<< HEAD
-    "@types/react": "18.2.8",
-    "@types/react-dom": "18.2.4",
-=======
-    "@types/node-fetch": "2.6.1",
     "@types/react": "18.2.28",
     "@types/react-dom": "18.2.13",
->>>>>>> 354705d1
     "@types/relay-runtime": "14.1.13",
     "@types/selenium-webdriver": "4.0.15",
     "@types/sharp": "0.29.3",
